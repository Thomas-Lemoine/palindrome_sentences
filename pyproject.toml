[project]
name = "palindrome-sentences"
version = "0.1.0"
description = "Add your description here"
readme = "README.md"
requires-python = ">=3.12"
dependencies = [
<<<<<<< HEAD
    "nltk>=3.9.1",
=======
    "nltk",
>>>>>>> f36bed7f
]<|MERGE_RESOLUTION|>--- conflicted
+++ resolved
@@ -4,10 +4,4 @@
 description = "Add your description here"
 readme = "README.md"
 requires-python = ">=3.12"
-dependencies = [
-<<<<<<< HEAD
-    "nltk>=3.9.1",
-=======
-    "nltk",
->>>>>>> f36bed7f
-]+dependencies = ["nltk>=3.9.1"]